<<<<<<< HEAD
Copyright <2023, 2023> The AcoInfo Group
=======
Copyright <2022, 2023> The AcoSail Group
>>>>>>> 439009a1

Permission to use, copy, modify, distribute, and sell this software and
its documentation for any purpose is hereby granted without fee,
provided that the above copyright notice appear in all copies and that
both that copyright notice and this permission notice appear in
supporting documentation.

The above copyright notice and this permission notice shall be included
in all copies or substantial portions of the Software.

THE SOFTWARE IS PROVIDED "AS IS", WITHOUT WARRANTY OF ANY KIND, EXPRESS
OR IMPLIED, INCLUDING BUT NOT LIMITED TO THE WARRANTIES OF
MERCHANTABILITY, FITNESS FOR A PARTICULAR PURPOSE AND NONINFRINGEMENT.
IN NO EVENT SHALL BE LIABLE FOR ANY CLAIM, DAMAGES
OR OTHER LIABILITY, WHETHER IN AN ACTION OF CONTRACT, TORT OR
OTHERWISE, ARISING FROM, OUT OF OR IN CONNECTION WITH THE SOFTWARE OR
THE USE OR OTHER DEALINGS IN THE SOFTWARE.

Except as contained in this notice, the name of The AcoInfo Group
shall not be used in advertising or otherwise to promote the sale, use
or other dealings in this Software without prior written authorization
<<<<<<< HEAD
from The AcoInfo Group.
=======
from The AcoSail Group.
>>>>>>> 439009a1
<|MERGE_RESOLUTION|>--- conflicted
+++ resolved
@@ -1,8 +1,4 @@
-<<<<<<< HEAD
 Copyright <2023, 2023> The AcoInfo Group
-=======
-Copyright <2022, 2023> The AcoSail Group
->>>>>>> 439009a1
 
 Permission to use, copy, modify, distribute, and sell this software and
 its documentation for any purpose is hereby granted without fee,
@@ -24,8 +20,4 @@
 Except as contained in this notice, the name of The AcoInfo Group
 shall not be used in advertising or otherwise to promote the sale, use
 or other dealings in this Software without prior written authorization
-<<<<<<< HEAD
-from The AcoInfo Group.
-=======
-from The AcoSail Group.
->>>>>>> 439009a1
+from The Open Group.